--- conflicted
+++ resolved
@@ -17,22 +17,11 @@
   "dependencies": {
     "auth0-js": "^9.7.3",
     "axios": "^0.18.0",
-<<<<<<< HEAD
-    "bootstrap": "^4.1.3",
-    "bootstrap-vue": "^2.0.0-rc.11",
-    "moment": "^2.22.2",
-    "pug": "^2.0.3",
-    "vue": "^2.5.17",
-    "vue-awesome": "^2.3.3",
-    "vue-progressbar": "^0.7.5",
-    "vue-router": "^3.0.1",
-=======
     "moment": "^2.18.1",
     "pug": "^2.0.1",
     "vue": "^2.5.15",
     "vue-progressbar": "^0.7.3",
     "vue-router": "^3.0.0",
->>>>>>> ee9326d7
     "vue-toast": "^3.1.0",
     "vuex": "^3.0.1"
   },
